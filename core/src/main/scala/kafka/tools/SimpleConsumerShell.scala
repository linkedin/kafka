/**
 * Licensed to the Apache Software Foundation (ASF) under one or more
 * contributor license agreements.  See the NOTICE file distributed with
 * this work for additional information regarding copyright ownership.
 * The ASF licenses this file to You under the Apache License, Version 2.0
 * (the "License"); you may not use this file except in compliance with
 * the License.  You may obtain a copy of the License at
 * 
 *    http://www.apache.org/licenses/LICENSE-2.0
 *
 * Unless required by applicable law or agreed to in writing, software
 * distributed under the License is distributed on an "AS IS" BASIS,
 * WITHOUT WARRANTIES OR CONDITIONS OF ANY KIND, either express or implied.
 * See the License for the specific language governing permissions and
 * limitations under the License.
 */

package kafka.tools

import joptsimple._
import kafka.utils._
import kafka.consumer._
import kafka.client.ClientUtils
import kafka.api.{OffsetRequest, FetchRequestBuilder, Request}
import kafka.cluster.Broker
import scala.collection.JavaConversions._
import kafka.common.TopicAndPartition

/**
 * Command line program to dump out messages to standard out using the simple consumer
 */
object SimpleConsumerShell extends Logging {

  def UseLeaderReplica = -1

  def main(args: Array[String]): Unit = {

    val parser = new OptionParser
    val brokerListOpt = parser.accepts("broker-list", "REQUIRED: The list of hostname and port of the server to connect to.")
                           .withRequiredArg
                           .describedAs("hostname:port,...,hostname:port")
                           .ofType(classOf[String])
    val topicOpt = parser.accepts("topic", "REQUIRED: The topic to consume from.")
                           .withRequiredArg
                           .describedAs("topic")
                           .ofType(classOf[String])
    val partitionIdOpt = parser.accepts("partition", "The partition to consume from.")
                           .withRequiredArg
                           .describedAs("partition")
                           .ofType(classOf[java.lang.Integer])
                           .defaultsTo(0)
    val replicaIdOpt = parser.accepts("replica", "The replica id to consume from, default -1 means leader broker.")
                           .withRequiredArg
                           .describedAs("replica id")
                           .ofType(classOf[java.lang.Integer])
                           .defaultsTo(UseLeaderReplica)
    val offsetOpt = parser.accepts("offset", "The offset id to consume from, default to -2 which means from beginning; while value -1 means from end")
                           .withRequiredArg
                           .describedAs("consume offset")
                           .ofType(classOf[java.lang.Long])
                           .defaultsTo(OffsetRequest.EarliestTime)
    val clientIdOpt = parser.accepts("clientId", "The ID of this client.")
                           .withRequiredArg
                           .describedAs("clientId")
                           .ofType(classOf[String])
                           .defaultsTo("SimpleConsumerShell")
    val fetchSizeOpt = parser.accepts("fetchsize", "The fetch size of each request.")
                           .withRequiredArg
                           .describedAs("fetchsize")
                           .ofType(classOf[java.lang.Integer])
                           .defaultsTo(1024 * 1024)
    val messageFormatterOpt = parser.accepts("formatter", "The name of a class to use for formatting kafka messages for display.")
                           .withRequiredArg
                           .describedAs("class")
                           .ofType(classOf[String])
                           .defaultsTo(classOf[DefaultMessageFormatter].getName)
    val messageFormatterArgOpt = parser.accepts("property")
                           .withRequiredArg
                           .describedAs("prop")
                           .ofType(classOf[String])
    val printOffsetOpt = parser.accepts("print-offsets", "Print the offsets returned by the iterator")
    val maxWaitMsOpt = parser.accepts("max-wait-ms", "The max amount of time each fetch request waits.")
                           .withRequiredArg
                           .describedAs("ms")
                           .ofType(classOf[java.lang.Integer])
                           .defaultsTo(1000)
    val maxMessagesOpt = parser.accepts("max-messages", "The number of messages to consume")
                           .withRequiredArg
                           .describedAs("max-messages")
                           .ofType(classOf[java.lang.Integer])
                           .defaultsTo(Integer.MAX_VALUE)
    val skipMessageOnErrorOpt = parser.accepts("skip-message-on-error", "If there is an error when processing a message, " +
        "skip it instead of halt.")
    val noWaitAtEndOfLogOpt = parser.accepts("no-wait-at-logend",
        "If set, when the simple consumer reaches the end of the Log, it will stop, not waiting for new produced messages")

    val options = parser.parse(args : _*)
    for(arg <- List(brokerListOpt, topicOpt, partitionIdOpt)) {
      if(!options.has(arg)) {
        error("Missing required argument \"" + arg + "\"")
        parser.printHelpOn(System.err)
        System.exit(1)
      }
    }

    val topic = options.valueOf(topicOpt)
    val partitionId = options.valueOf(partitionIdOpt).intValue()
    val replicaId = options.valueOf(replicaIdOpt).intValue()
    var startingOffset = options.valueOf(offsetOpt).longValue
    val fetchSize = options.valueOf(fetchSizeOpt).intValue
    val clientId = options.valueOf(clientIdOpt).toString
    val maxWaitMs = options.valueOf(maxWaitMsOpt).intValue()
    val maxMessages = options.valueOf(maxMessagesOpt).intValue

    val skipMessageOnError = if (options.has(skipMessageOnErrorOpt)) true else false
    val printOffsets = if(options.has(printOffsetOpt)) true else false
    val noWaitAtEndOfLog = options.has(noWaitAtEndOfLogOpt)

    val messageFormatterClass = Class.forName(options.valueOf(messageFormatterOpt))
    val formatterArgs = MessageFormatter.tryParseFormatterArgs(options.valuesOf(messageFormatterArgOpt))

    val fetchRequestBuilder = new FetchRequestBuilder()
                       .clientId(clientId)
                       .replicaId(Request.DebuggingConsumerId)
                       .maxWait(maxWaitMs)
                       .minBytes(ConsumerConfig.MinFetchBytes)

    // getting topic metadata
    info("Getting topic metatdata...")
    val metadataTargetBrokers = ClientUtils.parseBrokerList(options.valueOf(brokerListOpt))
    val topicsMetadata = ClientUtils.fetchTopicMetadata(Set(topic), metadataTargetBrokers, clientId, maxWaitMs).topicsMetadata
    if(topicsMetadata.size != 1 || !topicsMetadata(0).topic.equals(topic)) {
      System.err.println(("Error: no valid topic metadata for topic: %s, " + "what we get from server is only: %s").format(topic, topicsMetadata))
      System.exit(1)
    }

    // validating partition id
    val partitionsMetadata = topicsMetadata(0).partitionsMetadata
    val partitionMetadataOpt = partitionsMetadata.find(p => p.partitionId == partitionId)
    if(!partitionMetadataOpt.isDefined) {
      System.err.println("Error: partition %d does not exist for topic %s".format(partitionId, topic))
      System.exit(1)
    }

    // validating replica id and initializing target broker
    var fetchTargetBroker: Broker = null
    var replicaOpt: Option[Broker] = null
    if(replicaId == UseLeaderReplica) {
      replicaOpt = partitionMetadataOpt.get.leader
      if(!replicaOpt.isDefined) {
        System.err.println("Error: user speicifies to fetch from leader for partition (%s, %d) which has not been elected yet".format(replicaId, topic, partitionId))
        System.exit(1)
      }
    }
    else {
      val replicasForPartition = partitionMetadataOpt.get.replicas
      replicaOpt = replicasForPartition.find(r => r.id == replicaId)
      if(!replicaOpt.isDefined) {
        System.err.println("Error: replica %d does not exist for partition (%s, %d)".format(replicaId, topic, partitionId))
        System.exit(1)
      }
    }
    fetchTargetBroker = replicaOpt.get

    // initializing starting offset
    if(startingOffset < OffsetRequest.EarliestTime) {
      System.err.println("Invalid starting offset: %d".format(startingOffset))
      System.exit(1)
    }
    if (startingOffset < 0) {
      val simpleConsumer = new SimpleConsumer(fetchTargetBroker.host, fetchTargetBroker.port, ConsumerConfig.SocketTimeout,
                                              ConsumerConfig.SocketBufferSize, clientId)
      try {
        startingOffset = simpleConsumer.earliestOrLatestOffset(TopicAndPartition(topic, partitionId), startingOffset,
                                                               Request.DebuggingConsumerId)
      } catch {
        case t: Throwable =>
          System.err.println("Error in getting earliest or latest offset due to: " + Utils.stackTrace(t))
          System.exit(1)
      } finally {
        if (simpleConsumer != null)
          simpleConsumer.close()
      }
    }

    // initializing formatter
    val formatter: MessageFormatter = messageFormatterClass.newInstance().asInstanceOf[MessageFormatter]
    formatter.init(formatterArgs)

    val replicaString = if(replicaId > 0) "leader" else "replica"
    info("Starting simple consumer shell to partition [%s, %d], %s [%d], host and port: [%s, %d], from offset [%d]"
                 .format(topic, partitionId, replicaString, replicaId, fetchTargetBroker.host, fetchTargetBroker.port, startingOffset))
    val simpleConsumer = new SimpleConsumer(fetchTargetBroker.host, fetchTargetBroker.port, 10000, 64*1024, clientId)
    val thread = Utils.newThread("kafka-simpleconsumer-shell", new Runnable() {
      def run() {
        var offset = startingOffset
        var numMessagesConsumed = 0
        try {
          while(numMessagesConsumed < maxMessages) {
            val fetchRequest = fetchRequestBuilder
                    .addFetch(topic, partitionId, offset, fetchSize)
                    .build()
            val fetchResponse = simpleConsumer.fetch(fetchRequest)
            val messageSet = fetchResponse.messageSet(topic, partitionId)
            if (messageSet.validBytes <= 0 && noWaitAtEndOfLog) {
              println("Terminating. Reached the end of partition (%s, %d) at offset %d".format(topic, partitionId, offset))
              return
            }
            debug("multi fetched " + messageSet.sizeInBytes + " bytes from offset " + offset)
            for(messageAndOffset <- messageSet if(numMessagesConsumed < maxMessages)) {
              try {
                offset = messageAndOffset.nextOffset
                if(printOffsets)
                  System.out.println("next offset = " + offset)
                val message = messageAndOffset.message
                val key = if(message.hasKey) Utils.readBytes(message.key) else null
<<<<<<< HEAD
                formatter.writeTo(key, if(message.isNull) null else Utils.readBytes(message.payload), System.out)
=======
                formatter.writeTo(key, Utils.readBytes(message.payload), System.out)
                numMessagesConsumed += 1
>>>>>>> 51421fcc
              } catch {
                case e =>
                  if (skipMessageOnError)
                    error("Error processing message, skipping this message: ", e)
                  else
                    throw e
              }
              if(System.out.checkError()) {
                // This means no one is listening to our output stream any more, time to shutdown
                System.err.println("Unable to write to standard out, closing consumer.")
                formatter.close()
                simpleConsumer.close()
                System.exit(1)
              }
            }
          }
        } catch {
          case e: Throwable =>
            error("Error consuming topic, partition, replica (%s, %d, %d) with offset [%d]".format(topic, partitionId, replicaId, offset), e)
        }finally {
          info("Consumed " + numMessagesConsumed + " messages")
        }
      }
    }, false)
    thread.start()
    thread.join()
    System.out.flush()
    formatter.close()
    simpleConsumer.close()
  }
}<|MERGE_RESOLUTION|>--- conflicted
+++ resolved
@@ -214,12 +214,8 @@
                   System.out.println("next offset = " + offset)
                 val message = messageAndOffset.message
                 val key = if(message.hasKey) Utils.readBytes(message.key) else null
-<<<<<<< HEAD
                 formatter.writeTo(key, if(message.isNull) null else Utils.readBytes(message.payload), System.out)
-=======
-                formatter.writeTo(key, Utils.readBytes(message.payload), System.out)
                 numMessagesConsumed += 1
->>>>>>> 51421fcc
               } catch {
                 case e =>
                   if (skipMessageOnError)
